--- conflicted
+++ resolved
@@ -128,31 +128,6 @@
         <span title={colorLegend[this.state.elemClass as ColorIndex]}>
           <h1 className={'inline ' + this.state.elemClass}>{this.state.ref}</h1>
         </span>
-<<<<<<< HEAD
-        <br />
-        <LoadingSpinner
-          loading={this.state.fetching}
-          msg="...fetching triples..."
-        />
-        <br />
-        <h3 className="inline padded">Node Properties</h3>
-        <p className="inline"> - current node is source</p>
-        <br />
-        <TriplesTable
-          triples={this.state.asserts}
-          inverse={false}
-          goToId={this.props.goToId}
-        />
-        <br />
-        <h3 className="inline padded">Incoming Properties from Other Nodes</h3>
-        <p className="inline"> - current node is target</p>
-        <br />
-        <TriplesTable
-          triples={this.state.invAsserts}
-          inverse={true}
-          goToId={this.props.goToId}
-        />
-=======
         <br/>
         <LoadingSpinner loading={this.state.fetching}
           msg='...fetching triples...'/>
@@ -168,7 +143,6 @@
         <br/>
         <TriplesTable triples={this.state.invAsserts} inverse={true}
           onNodeClick={this.props.onNodeClick}/>
->>>>>>> 837c0e7a
       </div>
     );
   }
