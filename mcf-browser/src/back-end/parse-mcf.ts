/**
 * Copyright 2020 Google LLC
 *
 * Licensed under the Apache License, Version 2.0 (the "License");
 * you may not use this file except in compliance with the License.
 * You may obtain a copy of the License at
 *
 *      http://www.apache.org/licenses/LICENSE-2.0
 *
 * Unless required by applicable law or agreed to in writing, software
 * distributed under the License is distributed on an "AS IS" BASIS,
 * WITHOUT WARRANTIES OR CONDITIONS OF ANY KIND, either express or implied.
 * See the License for the specific language governing permissions and
 * limitations under the License.
 */
/**
 * Parses an mcf file and creates local knowledge graph of the parsed data
 * using Node and Assertion Class objects.
 */

import {Assertion, Node} from './graph';
import {ERROR_MESSAGES, shouldReadLine} from './utils';

const NAMESPACES = {
  l: 'l',
  schema: 'dcid',
  dcs: 'dcid',
  dcid: 'dcid',
};

type ParsedValue = {
  ns: 'l' | 'schema' | 'dcs' | 'dcid';
  ref: string;
};

type ParseFileResponse = {
  /** A list of errors that occurred while parsing
   * the files
   */
  errMsgs: string[][];

  /** A list of the ids of the subject nodes */
  localNodes: string[];
};

/** Class responsible for parsing an mcf file. */
class ParseMcf {
  /**
   * Provenance to be used for any Assertion objects created during parsing,
   * based off of the mcf file name.
   * @type {string}
   */
  prov: string;
  /**
   * Current subject Node for any Assertion created. Set when a 'Node:' property
   * label is parsed.
   * @type {Node}
   */
  curNode: Node | null;
  /**
   * Current line number of the line being parsed, used for identifying location
   * of syntax error in the mcf file.
   * @type {number}
   */

  lineNum: number;

  /**
   * List of error messages regarding mcf syntax that are to be displayed to
   * the user. A single entry of this array should be in the format of:
   * [line number, line, error message]
   * @type {Array<Array<String>>}
   */
  errors: string[][];

  /** Current line being parsed */
  line: string | null;

  static localNodeHash: any;

  /**
   * Create a ParseMcf object which keeps tracks of the current source node of
   * each triple in the mcf and the provenance, which is the mcf file name.
   * @param {string} fileName Name of the file to be parsed.
   */
  constructor(fileName: string) {
    this.prov = fileName;
    this.curNode = null;
    this.lineNum = -1;
    this.errors = [];
    this.line = null;
  }

  /**
   * Parses a string representing a comma separated list of property values
   * from a line of an mcf file. Returns a list having either a string or
   * <namespace, reference> pair.
   *
   * @param {string} propValues A comma separated list of property values.
   * @return {Array<(string|Object)>} Array of
   *     parsed values.
   */
  parsePropValues(propValues: string) {
    const values = [];
    // split propValues on commas which are not enclosed by double quotes
    // split string at each comma followed by even number of double quotes
    // caveat: does not work if quotes are unbalanced
    for (const propValue of propValues.split(/,(?=(?:(?:[^"]*"){2})*[^"]*$)/)) {
      const namespace = propValue.split(':')[0].trim();
      if (namespace in NAMESPACES) {
        values.push({
          ns: namespace,
          ref: propValue.substring(propValue.indexOf(':') + 1).trim(),
        });
      } else if (
        propValue.split(':').length > 1 &&
        !namespace.startsWith('"')
      ) {
        this.errors.push([
          this.lineNum.toString(),
          this.line as string,
          'unrecognized namespace',
        ]);
        return [];
      } else {
        // push property value with surrounding double quotes trimmed
        values.push(propValue.replace(/^[" ]*(.*?)[" ]*$/g, '$1'));
      }
    }
    return values;
  }

  /**
   * Sets curNode variable of the calling ParseMcf object based on the passed in
   * parsed values of a line of mcf, given the property label for the line was
   * 'Node'. The parsed value either is a local reference with or without the
   * 'l' namespace, or it has a remote namespace. If the namespace is remote,
   * then the dcid for curNode is set. Updates localNodeHash mapping to store
   * the subject nodes to be displayed in home screen of browser.
   *
   * @param {Array<string|Object>} parsedValues The array of parsed values from
   *     a line of mcf with property label of 'Node'.
   */
  setCurNode(parsedValues: Object[]) {
    if (parsedValues.length !== 1) {
<<<<<<< HEAD
      this.errors.push([
        this.lineNum.toString(),
        this.line as string,
        ERROR_MESSAGES['curNode-length'],
      ]);
=======
      this.errors.push(
          [this.lineNum.toString(), this.line as string, ERROR_MESSAGES.CUR_NODE_LENGTH]);
>>>>>>> 0dab43dc
      return;
    }

    let nodeRef;
    let ns;

    if (parsedValues[0] instanceof Object) {
      // handle case: Node: dcid:remoteRef, which means that
      // parsedValues[0] === {'ns':'dcid', 'ref':'remoteRef' }
      const firstValue = parsedValues[0] as ParsedValue;
      ns = firstValue['ns'];
      if (ns === 'dcid') {
        ns = ns + ':';
        nodeRef = firstValue['ref'];
      } else {
<<<<<<< HEAD
        this.errors.push([
          this.lineNum.toString(),
          this.line as string,
          ERROR_MESSAGES['curNode-ns'],
        ]);
=======
        this.errors.push(
            [this.lineNum.toString(), this.line as string, ERROR_MESSAGES.CUR_NODE_NS]);
>>>>>>> 0dab43dc
        return;
      }
    } else {
      // handle case: Node: localRef, which means parsedValues[0]==='localRef'
      nodeRef = parsedValues[0];
      ns = '';
    }
    // combine the namespace and reference into single id
    const nodeId = 'l:' + ns + nodeRef;
    this.curNode = Node.getNode(nodeId);

    if (ns === 'dcid:') {
      if (this.curNode && !this.curNode.setDCID(nodeRef)) {
<<<<<<< HEAD
        this.errors.push([
          this.lineNum.toString(),
          this.line as string,
          ERROR_MESSAGES['setDCID'],
        ]);
=======
        this.errors.push([this.lineNum.toString(), this.line as string, ERROR_MESSAGES.SET_DCID]);
>>>>>>> 0dab43dc
        return;
      }
      ParseMcf.localNodeHash[ns + nodeRef] = this.curNode;
    } else {
      ParseMcf.localNodeHash[nodeId] = this.curNode;
    }
  }

  /**
   * Sets the dcid of the curNode variable of the calling ParseMcf object given
   * the property label of the line being parsed is 'dcid'.
   * @param {Array<string|Object>} parsedValues The array of parsed values from
   *     a line of mcf with property label of 'dcid'.
   */
  setCurNodeDCID(parsedValues: (string | Object)[]) {
    if (!this.curNode) {
<<<<<<< HEAD
      this.errors.push([
        this.lineNum.toString(),
        this.line as string,
        ERROR_MESSAGES['setDCID-noCur'],
      ]);
      return;
    }
    if (parsedValues.length !== 1) {
      this.errors.push([
        this.lineNum.toString(),
        this.line as string,
        ERROR_MESSAGES['setDCID-multiple'],
      ]);
      return;
    }
    if (typeof parsedValues[0] !== 'string') {
      this.errors.push([
        this.lineNum.toString(),
        this.line as string,
        ERROR_MESSAGES['setDCID-ref'],
      ]);
=======
      this.errors.push(
          [this.lineNum.toString(), this.line as string, ERROR_MESSAGES.SET_DCID_NO_CUR]);
      return;
    }
    if (parsedValues.length !== 1) {
      this.errors.push(
          [this.lineNum.toString(), this.line as string, ERROR_MESSAGES.SET_DCID_MULTIPLE]);
      return;
    }
    if (typeof parsedValues[0] !== 'string') {
      this.errors.push(
          [this.lineNum.toString(), this.line as string, ERROR_MESSAGES.SET_DCID_REF]);
>>>>>>> 0dab43dc
      return;
    }

    if (!this.curNode.setDCID(parsedValues[0])) {
<<<<<<< HEAD
      this.errors.push([
        this.lineNum.toString(),
        this.line as string,
        ERROR_MESSAGES['setDCID'],
      ]);
=======
      this.errors.push([this.lineNum.toString(), this.line as string, ERROR_MESSAGES.SET_DCID]);
>>>>>>> 0dab43dc
    }
  }

  /**
   * Create Assertion objects using curNode variable of calling ParseMcf object
   * as the source of the triple and the prov variable of the ParseMcf object
   * as the provenance of the triple.One Assertion object is created for each
   * parsed value given in the array parsedValues.
   *
   * @param {string} propLabel The property label of the triple to be created.
   * @param {Array<string|Object>} parsedValues The parsed values from a line of
   *     mcf, used to create the target for each created triple.
   */
  createAssertionsFromParsedValues(
      propLabel: string,
      parsedValues: (string | Object)[],
  ) {
    if (!this.curNode) {
<<<<<<< HEAD
      this.errors.push([
        this.lineNum.toString(),
        this.line as string,
        ERROR_MESSAGES['assert-noCur'],
      ]);
=======
      this.errors.push(
          [this.lineNum.toString(), this.line as string, ERROR_MESSAGES.ASSERT_NO_CUR]);
>>>>>>> 0dab43dc
      return;
    }
    for (const val of parsedValues) {
      let target;
      if (val instanceof Object) {
        const parsedVal = val as ParsedValue;
        target = Node.getNode(
            NAMESPACES[parsedVal['ns']] + ':' + parsedVal['ref'],
        );
        if (NAMESPACES[parsedVal['ns']] === 'dcid') {
          if (!target.setDCID(parsedVal['ref'])) {
<<<<<<< HEAD
            this.errors.push([
              this.lineNum.toString(),
              this.line as string,
              ERROR_MESSAGES['setDCID'],
            ]);
=======
            this.errors.push(
                [this.lineNum.toString(), this.line as string, ERROR_MESSAGES.SET_DCID]);
>>>>>>> 0dab43dc
          }
        }
      } else {
        target = val;
      }
      new Assertion(this.curNode, propLabel, target, this.prov);
    }
  }

  /**
   * Parses a single line of an mcf file. First determines if the line should be
   * read, then finds the property label, then the property values and creates
   * an Assertion object based on the triple, given the calling object has a
   * curNode property that acts as the source  and a prov property that gives
   * the provenance for the triple.
   *
   * @param {string} line The line of mcf to be parsed.
   */
  parseLine(line: string) {
    line = line.trim();

    if (!shouldReadLine(line)) {
      return; // not an error
    }

    if (!line.includes(':')) {
<<<<<<< HEAD
      this.errors.push([
        this.lineNum.toString(),
        this.line as string,
        ERROR_MESSAGES['parse-noColon'],
      ]);
=======
      this.errors.push(
          [this.lineNum.toString(), this.line as string, ERROR_MESSAGES.PARSE_NO_COLON]);
>>>>>>> 0dab43dc
      return;
    }

    const propLabel = line.split(':', 1)[0].trim();
    const propValues = line.substring(line.indexOf(':') + 1).trim();

    if (!propLabel) {
<<<<<<< HEAD
      this.errors.push([
        this.lineNum.toString(),
        this.line as string,
        ERROR_MESSAGES['parse-noLabel'],
      ]);
=======
      this.errors.push(
          [this.lineNum.toString(), this.line as string, ERROR_MESSAGES.PARSE_NO_LABEL]);
>>>>>>> 0dab43dc
      return;
    }
    if (!propValues) {
      // if there is a missing property value, do not return error
      return;
    }

    const parsedValues = this.parsePropValues(propValues);

    switch (propLabel) {
      case 'Node':
        this.setCurNode(parsedValues);
        break;

      case 'dcid':
        this.setCurNodeDCID(parsedValues);
        break;

      default:
        this.createAssertionsFromParsedValues(propLabel, parsedValues);
    }
  }

  /**
   * Parses each line of the given string of an mcf file after setting the prov
   * property of the calling ParseMcf object.
   * @param {string} mcf The string representation of an mcf file to parse.
   * @return {Object} A list of the local node ids and the list of error
   * messages which should be empty if no mcf syntax errors were found.
   */
  parseMcfStr(mcf: string) {
    const lines = mcf.split('\n');
    this.lineNum = 1;

    lines.forEach((line) => {
      this.line = line;
      this.parseLine(line);
      this.lineNum++;
    });

    return {
      localNodes: Object.keys(ParseMcf.localNodeHash),
      errMsgs: this.errors,
    };
  }

  /**
   * Reads an mcf file into a string, then creates ParseMcf object to parse the
   * string.
   * @param {FileObject} file An mcf file from the html file-input element.
   * @return {Promise} Promise returns the result of parseMcfStr.
   */
  static readFile(file: Blob): Promise<ParseFileResponse> {
    const fileReader = new FileReader();
    fileReader.readAsText(file);

    return new Promise((res, rej) => {
      fileReader.addEventListener('loadend', () => {
        const mcfParser = new ParseMcf((file as File).name);
        res(mcfParser.parseMcfStr(fileReader.result as string));
      });
      fileReader.addEventListener('error', rej);
    });
  }
}

ParseMcf.localNodeHash = {}; // stores mapping of mcf subject IDs to the Node

export {ParseMcf};<|MERGE_RESOLUTION|>--- conflicted
+++ resolved
@@ -143,16 +143,11 @@
    */
   setCurNode(parsedValues: Object[]) {
     if (parsedValues.length !== 1) {
-<<<<<<< HEAD
-      this.errors.push([
-        this.lineNum.toString(),
-        this.line as string,
-        ERROR_MESSAGES['curNode-length'],
-      ]);
-=======
-      this.errors.push(
-          [this.lineNum.toString(), this.line as string, ERROR_MESSAGES.CUR_NODE_LENGTH]);
->>>>>>> 0dab43dc
+      this.errors.push([
+        this.lineNum.toString(),
+        this.line as string,
+        ERROR_MESSAGES.CUR_NODE_LENGTH,
+      ]);
       return;
     }
 
@@ -168,16 +163,11 @@
         ns = ns + ':';
         nodeRef = firstValue['ref'];
       } else {
-<<<<<<< HEAD
         this.errors.push([
           this.lineNum.toString(),
           this.line as string,
-          ERROR_MESSAGES['curNode-ns'],
+          ERROR_MESSAGES.CUR_NODE_NS,
         ]);
-=======
-        this.errors.push(
-            [this.lineNum.toString(), this.line as string, ERROR_MESSAGES.CUR_NODE_NS]);
->>>>>>> 0dab43dc
         return;
       }
     } else {
@@ -191,15 +181,11 @@
 
     if (ns === 'dcid:') {
       if (this.curNode && !this.curNode.setDCID(nodeRef)) {
-<<<<<<< HEAD
         this.errors.push([
           this.lineNum.toString(),
           this.line as string,
-          ERROR_MESSAGES['setDCID'],
+          ERROR_MESSAGES.SET_DCID,
         ]);
-=======
-        this.errors.push([this.lineNum.toString(), this.line as string, ERROR_MESSAGES.SET_DCID]);
->>>>>>> 0dab43dc
         return;
       }
       ParseMcf.localNodeHash[ns + nodeRef] = this.curNode;
@@ -216,11 +202,10 @@
    */
   setCurNodeDCID(parsedValues: (string | Object)[]) {
     if (!this.curNode) {
-<<<<<<< HEAD
-      this.errors.push([
-        this.lineNum.toString(),
-        this.line as string,
-        ERROR_MESSAGES['setDCID-noCur'],
+      this.errors.push([
+        this.lineNum.toString(),
+        this.line as string,
+        ERROR_MESSAGES.SET_DCID_NO_CUR,
       ]);
       return;
     }
@@ -228,7 +213,7 @@
       this.errors.push([
         this.lineNum.toString(),
         this.line as string,
-        ERROR_MESSAGES['setDCID-multiple'],
+        ERROR_MESSAGES.SET_DCID_MULTIPLE,
       ]);
       return;
     }
@@ -236,35 +221,17 @@
       this.errors.push([
         this.lineNum.toString(),
         this.line as string,
-        ERROR_MESSAGES['setDCID-ref'],
-      ]);
-=======
-      this.errors.push(
-          [this.lineNum.toString(), this.line as string, ERROR_MESSAGES.SET_DCID_NO_CUR]);
-      return;
-    }
-    if (parsedValues.length !== 1) {
-      this.errors.push(
-          [this.lineNum.toString(), this.line as string, ERROR_MESSAGES.SET_DCID_MULTIPLE]);
-      return;
-    }
-    if (typeof parsedValues[0] !== 'string') {
-      this.errors.push(
-          [this.lineNum.toString(), this.line as string, ERROR_MESSAGES.SET_DCID_REF]);
->>>>>>> 0dab43dc
+        ERROR_MESSAGES.SET_DCID_REF,
+      ]);
       return;
     }
 
     if (!this.curNode.setDCID(parsedValues[0])) {
-<<<<<<< HEAD
-      this.errors.push([
-        this.lineNum.toString(),
-        this.line as string,
-        ERROR_MESSAGES['setDCID'],
-      ]);
-=======
-      this.errors.push([this.lineNum.toString(), this.line as string, ERROR_MESSAGES.SET_DCID]);
->>>>>>> 0dab43dc
+      this.errors.push([
+        this.lineNum.toString(),
+        this.line as string,
+        ERROR_MESSAGES.SET_DCID,
+      ]);
     }
   }
 
@@ -283,16 +250,11 @@
       parsedValues: (string | Object)[],
   ) {
     if (!this.curNode) {
-<<<<<<< HEAD
-      this.errors.push([
-        this.lineNum.toString(),
-        this.line as string,
-        ERROR_MESSAGES['assert-noCur'],
-      ]);
-=======
-      this.errors.push(
-          [this.lineNum.toString(), this.line as string, ERROR_MESSAGES.ASSERT_NO_CUR]);
->>>>>>> 0dab43dc
+      this.errors.push([
+        this.lineNum.toString(),
+        this.line as string,
+        ERROR_MESSAGES.ASSERT_NO_CUR,
+      ]);
       return;
     }
     for (const val of parsedValues) {
@@ -304,16 +266,11 @@
         );
         if (NAMESPACES[parsedVal['ns']] === 'dcid') {
           if (!target.setDCID(parsedVal['ref'])) {
-<<<<<<< HEAD
             this.errors.push([
               this.lineNum.toString(),
               this.line as string,
-              ERROR_MESSAGES['setDCID'],
+              ERROR_MESSAGES.SET_DCID,
             ]);
-=======
-            this.errors.push(
-                [this.lineNum.toString(), this.line as string, ERROR_MESSAGES.SET_DCID]);
->>>>>>> 0dab43dc
           }
         }
       } else {
@@ -340,16 +297,11 @@
     }
 
     if (!line.includes(':')) {
-<<<<<<< HEAD
-      this.errors.push([
-        this.lineNum.toString(),
-        this.line as string,
-        ERROR_MESSAGES['parse-noColon'],
-      ]);
-=======
-      this.errors.push(
-          [this.lineNum.toString(), this.line as string, ERROR_MESSAGES.PARSE_NO_COLON]);
->>>>>>> 0dab43dc
+      this.errors.push([
+        this.lineNum.toString(),
+        this.line as string,
+        ERROR_MESSAGES.PARSE_NO_COLON,
+      ]);
       return;
     }
 
@@ -357,16 +309,11 @@
     const propValues = line.substring(line.indexOf(':') + 1).trim();
 
     if (!propLabel) {
-<<<<<<< HEAD
-      this.errors.push([
-        this.lineNum.toString(),
-        this.line as string,
-        ERROR_MESSAGES['parse-noLabel'],
-      ]);
-=======
-      this.errors.push(
-          [this.lineNum.toString(), this.line as string, ERROR_MESSAGES.PARSE_NO_LABEL]);
->>>>>>> 0dab43dc
+      this.errors.push([
+        this.lineNum.toString(),
+        this.line as string,
+        ERROR_MESSAGES.PARSE_NO_LABEL,
+      ]);
       return;
     }
     if (!propValues) {
