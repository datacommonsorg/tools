/**
 * Copyright 2020 Google LLC
 *
 * Licensed under the Apache License, Version 2.0 (the "License");
 * you may not use this file except in compliance with the License.
 * You may obtain a copy of the License at
 *
 *      http://www.apache.org/licenses/LICENSE-2.0
 *
 * Unless required by applicable law or agreed to in writing, software
 * distributed under the License is distributed on an "AS IS" BASIS,
 * WITHOUT WARRANTIES OR CONDITIONS OF ANY KIND, either express or implied.
 * See the License for the specific language governing permissions and
 * limitations under the License.
 */

import {Assertion, Node} from '../graph';
import {ParseMcf} from '../parse-mcf';
import {ERROR_MESSAGES} from '../utils';

test('testing constructor. prov property', () => {
  const fileName = 'fileName.mcf';
  const mcfParser = new ParseMcf(fileName);
  expect(mcfParser.prov).toBe(fileName);
});

test('testing parsePropValues: should output property values', () => {
  const rawVals =
    'val1, l:localNodeId, "GO:BioIdTextVal",schema:remoteNodeId,' +
    ' "A, B", "B, C,D"';
  const expectedParsedVals = [
    'val1',
    {ns: 'l', ref: 'localNodeId'},
    'GO:BioIdTextVal',
    {ns: 'schema', ref: 'remoteNodeId'},
    'A, B',
    'B, C,D',
  ];
  const fileName = 'fileName';
  const mcfParser = new ParseMcf(fileName);
  mcfParser.lineNum = 0;
  const parsedVals = mcfParser.parsePropValues(rawVals);
  expect(parsedVals).toStrictEqual(expectedParsedVals);
});

test('testing setCurNode', () => {
  const fileName = 'fileName';
  const mcfParser = new ParseMcf(fileName);

  const noNameSpaceParsedVal = ['localNoNameSpaceId'];
  const noNameSpaceExpectedNode = new Node('l:' + noNameSpaceParsedVal[0]);
  mcfParser.setCurNode(noNameSpaceParsedVal);
  expect(mcfParser.curNode).toStrictEqual(noNameSpaceExpectedNode);

  const remoteNameSpaceParsedVal = [{ns: 'dcid', ref: 'remoteNamespaceId'}];

  const remoteNameSpaceExpectedNode = new Node(
      'l:dcid:' + remoteNameSpaceParsedVal[0]['ref'],
  );
  remoteNameSpaceExpectedNode.setDCID(remoteNameSpaceParsedVal[0]['ref']);
  mcfParser.setCurNode(remoteNameSpaceParsedVal);
  expect(mcfParser.curNode).toStrictEqual(remoteNameSpaceExpectedNode);
});

test('testing setCurNodeDCID', () => {
  const fileName = 'fileName.mcf';

  const mcfParser = new ParseMcf(fileName);
  const localId = 'l:testSrcId';
  const parsedValue = ['bio/test'];
  mcfParser.curNode = new Node(localId);
  expect(mcfParser.curNode.localId).toBe(localId);
  expect(mcfParser.curNode.dcid).toBe(null);

  mcfParser.setCurNodeDCID(parsedValue);

  expect(mcfParser.curNode.localId).toBe(localId);
  expect(mcfParser.curNode.dcid).toBe('bio/test');
});

test('testing string values with createAssertionsFromParsedValues', () => {
  const fileName = 'fileName.mcf';

  const mcfParser = new ParseMcf(fileName);
  const localId = 'l:testId';
  const remoteId = 'remoteSrcId';
  mcfParser.curNode = new Node(localId);
  mcfParser.curNode.setDCID(remoteId);
  const propLabel = 'stringVal';
  const parsedValues = ['val1', '"GO:bioTextId"'];

  mcfParser.createAssertionsFromParsedValues(propLabel, parsedValues);
  const assertions = mcfParser.curNode.assertions;

  const assertionToJSON = (assertion: Assertion) => {
    const {property, target, provenance} = assertion;
    return {
      srclocalId: assertion.src.localId,
      srcDCID: assertion.src.dcid,
      property,
      target,
      provenance,
    };
  };

  // note assertions are returned backwards due to nature of linked list
  const assertion1 = assertionToJSON(assertions[0]);
  const expectedAssertion = {
    srcDCID: remoteId,
    srclocalId: localId,
    property: propLabel,
    target: 'val1',
    provenance: fileName,
  };
  expect(assertion1).toEqual(expectedAssertion);
  const assertion2 = assertionToJSON(assertions[1]);
  expectedAssertion['target'] = '"GO:bioTextId"';
  expect(assertion2).toEqual(expectedAssertion);
});

test('testing node values with createAssertionsFromParsedValues', () => {
  const fileName = 'fileName.mcf';
  const localId = 'l:localSrcId';
  const mcfParser = new ParseMcf(fileName);
  mcfParser.curNode = new Node(localId);

  const propLabel = 'nodeVal';
  const parsedValues = [
    {ns: 'l', ref: 'localId'},
    {ns: 'dcs', ref: 'remoteId'},
  ];

  mcfParser.createAssertionsFromParsedValues(propLabel, parsedValues);
  const assertions = mcfParser.curNode.assertions;

  type AssertionJSON = {
    srclocalId: string | null;
    srcDCID: string | null;
    targetlocalId: string | null;
    targetDCID: string | null;
    property: string;
    provenance: string;
  };
  const assertionToJSON = (assertion: Assertion) => {
    const {property, provenance} = assertion;
    return {
      srclocalId: assertion.src.localId,
      srcDCID: assertion.src.dcid,
      targetlocalId: (assertion.target as Node).localId,
      targetDCID: (assertion.target as Node).dcid,
      property,
      provenance,
    };
  };

  // note assertions are returned backwards due to nature of linked list
  const assertion1 = assertionToJSON(assertions[0]);
  const expectedAssertion: AssertionJSON = {
    srclocalId: localId,
    srcDCID: null,
    targetlocalId: 'l:localId',
    targetDCID: null,
    property: propLabel,
    provenance: fileName,
  };
  expect(assertion1).toEqual(expectedAssertion);
  const target1 = assertions[0]['target'] as Node;
  expect(target1.invAssertions[0]).toEqual(assertions[0]);

  const assertion2 = assertionToJSON(assertions[1]);
  expectedAssertion['targetDCID'] = 'remoteId';
  expectedAssertion['targetlocalId'] = null;
  expect(assertion2).toEqual(expectedAssertion);
  const target2 = assertions[1]['target'] as Node;
  expect(target2.invAssertions[0]).toEqual(assertions[1]);
});

test('testing parseLine: ', () => {
  const fileName = 'file_name';
  const mcfParser = new ParseMcf(fileName);

  const testStr1 = '// Node: commentId';
  mcfParser.parseLine(testStr1);
  expect(mcfParser.curNode).toStrictEqual(null);

  const testStr2 = 'Node: localSubjId';
  mcfParser.parseLine(testStr2);
  expect((mcfParser.curNode as Node).localId).toBe('l:localSubjId');
  expect((mcfParser.curNode as Node).dcid).toBe(null);

  const testStr3 = 'dcid: remoteId';
  mcfParser.parseLine(testStr3);
  expect((mcfParser.curNode as Node).localId).toBe('l:localSubjId');
  expect((mcfParser.curNode as Node).dcid).toBe('remoteId');
});

const mcfStr = `
Node: LocalObsNode
remoteNodeProp: dcs:StatVarObservation
localNodeProp: l:LocalIndiaNode
stringProp: "2020-08-01"
numProp: 10000
// comment
bioID: "GO:bioTextId"

Node: LocalIndiaNode
dcid: "country/IND"
`;

type AssertionJSON = {
  srclocalId: string | null;
  srcDCID: string | null;
  targetlocalId?: string | null;
  targetDCID?: string | null;
  target?: string | null;
  property: string;
  provenance: string;
};

test('testing ParseMcfStr: ', () => {
  const assertionToJSON = (assertion: Assertion) => {
    const {property, provenance} = assertion;
    const json = {
      srclocalId: assertion.src.localId,
      srcDCID: assertion.src.dcid,
      property,
      provenance,
    };
    if (assertion.target instanceof Node) {
      return {
        ...json,
        targetlocalId: assertion.target.localId,
        targetDCID: assertion.target.dcid,
      };
    } else {
      return {
        ...json,
        target: assertion.target,
      };
    }
    return json;
  };

  // e2e test, from mcf string to nodes/assertions
  const fileName = 'fileName.mcf';
  const mcfParser = new ParseMcf(fileName);
  const errs = mcfParser.parseMcfStr(mcfStr);

  const expectedErrs = {
    localNodes: [
      'l:localNoNameSpaceId',
      'dcid:remoteNamespaceId',
      'l:localSubjId',
      'l:LocalObsNode',
      'l:LocalIndiaNode',
    ],
    errMsgs: [],
  };
  expect(errs).toStrictEqual(expectedErrs);

  const obsNode = ParseMcf.localNodeHash['l:LocalObsNode'];
  expect(obsNode.localId).toStrictEqual('l:LocalObsNode');
  expect(obsNode.dcid).toStrictEqual(null);

  const obsAsserts = obsNode.assertions;
  expect(obsAsserts.length).toStrictEqual(5);

  for (const assert of obsAsserts) {
    const expectedJSONStart = {
      srclocalId: obsNode.localId,
      srcDCID: obsNode.dcid,
      provenance: fileName,
    };

    const assertJSON = assertionToJSON(assert);
    let expectedJSON: AssertionJSON;
    switch (assert.property) {
      case 'remoteNodeProp':
        expectedJSON = {
          ...expectedJSONStart,
          property: 'remoteNodeProp',
          targetlocalId: null,
          targetDCID: 'StatVarObservation',
        };

        expect(assert.target.invAssertions[0]).toStrictEqual(assert);
        expect(assertJSON).toStrictEqual(expectedJSON);
        break;

      case 'localNodeProp':
        expectedJSON = {
          ...expectedJSONStart,
          property: 'localNodeProp',
          targetlocalId: 'l:LocalIndiaNode',
          targetDCID: 'country/IND',
        };

        expect(assert.target.invAssertions[0]).toStrictEqual(assert);
        expect(assertJSON).toStrictEqual(expectedJSON);
        break;

      case 'stringProp':
        expectedJSON = {
          ...expectedJSONStart,
          property: 'stringProp',
          target: '2020-08-01',
        };

        expect(assertJSON).toStrictEqual(expectedJSON);
        break;

      case 'numProp':
        expectedJSON = {
          ...expectedJSONStart,
          property: 'numProp',
          target: '10000',
        };

        expect(assertJSON).toStrictEqual(expectedJSON);
        break;
      case 'bioID':
        expectedJSON = {
          ...expectedJSONStart,
          property: 'bioID',
          target: 'GO:bioTextId',
        };

        expect(assertJSON).toStrictEqual(expectedJSON);
        break;
      default:
        throw new Error('Unexpected assertion: ' + assert);
    }
  }
  expect(obsNode.invAssertions).toStrictEqual([]);

  const indiaNode = ParseMcf.localNodeHash['l:LocalIndiaNode'];
  expect(indiaNode.localId).toStrictEqual('l:LocalIndiaNode');
  expect(indiaNode.dcid).toStrictEqual('country/IND');
  expect(indiaNode.assertions).toStrictEqual([]);

  const indiaInvAsserts = indiaNode.invAssertions;

  expect(indiaInvAsserts.length).toStrictEqual(1);

  const invAssertJSON = {
    src: indiaInvAsserts[0].src,
    prop: indiaInvAsserts[0].property,
    prov: indiaInvAsserts[0].provenance,
    target: indiaInvAsserts[0].target,
  };
  const expectedInvAssert = {
    src: obsNode,
    prop: 'localNodeProp',
    prov: fileName,
    target: indiaNode,
  };
  expect(invAssertJSON).toStrictEqual(expectedInvAssert);
});

test('testing errors: ', () => {
  const fileName = 'fileName.mcf';
  const mcfParser = new ParseMcf(fileName);

  mcfParser.setCurNode(['localId1', 'localId2']); // #1
  mcfParser.setCurNode([{ns: 'invalid', ref: 'localId1'}]); // #2
  mcfParser.createAssertionsFromParsedValues('', ['val']); // #3

  mcfParser.setCurNode(['localId1']);
  mcfParser.setCurNodeDCID(['dcid1', 'dcid2']); // #4
  mcfParser.setCurNodeDCID([{ns: 'dcid', ref: 'remote'}]); // #5

  mcfParser.setCurNodeDCID(['dcid1']);
  mcfParser.setCurNodeDCID(['dcid2']); // #6

  mcfParser.parseLine('prop'); // #7
  mcfParser.parseLine(':val'); // #8
  mcfParser.parseLine('val:'); // #9

  expect(mcfParser.errors).toEqual([
<<<<<<< HEAD
    ['-1', null, ERROR_MESSAGES['curNode-length']], // #1
    ['-1', null, ERROR_MESSAGES['curNode-ns']], // #2
    ['-1', null, ERROR_MESSAGES['assert-noCur']], // #3
    ['-1', null, ERROR_MESSAGES['setDCID-multiple']], // #4
    ['-1', null, ERROR_MESSAGES['setDCID-ref']], // #5
    ['-1', null, ERROR_MESSAGES['setDCID']], // #6
    ['-1', null, ERROR_MESSAGES['parse-noColon']], // #7
    ['-1', null, ERROR_MESSAGES['parse-noLabel']], // #8
=======
    ["-1", null, ERROR_MESSAGES.CUR_NODE_LENGTH], // #1
    ["-1", null, ERROR_MESSAGES.CUR_NODE_NS], // #2
    ["-1", null, ERROR_MESSAGES.ASSERT_NO_CUR], // #3
    ["-1", null, ERROR_MESSAGES.SET_DCID_MULTIPLE], // #4
    ["-1", null, ERROR_MESSAGES.SET_DCID_REF], // #5
    ["-1", null, ERROR_MESSAGES.SET_DCID], // #6
    ["-1", null, ERROR_MESSAGES.PARSE_NO_COLON], // #7
    ["-1", null, ERROR_MESSAGES.PARSE_NO_LABEL], // #8
>>>>>>> 0dab43dc
  ]);
});<|MERGE_RESOLUTION|>--- conflicted
+++ resolved
@@ -377,16 +377,6 @@
   mcfParser.parseLine('val:'); // #9
 
   expect(mcfParser.errors).toEqual([
-<<<<<<< HEAD
-    ['-1', null, ERROR_MESSAGES['curNode-length']], // #1
-    ['-1', null, ERROR_MESSAGES['curNode-ns']], // #2
-    ['-1', null, ERROR_MESSAGES['assert-noCur']], // #3
-    ['-1', null, ERROR_MESSAGES['setDCID-multiple']], // #4
-    ['-1', null, ERROR_MESSAGES['setDCID-ref']], // #5
-    ['-1', null, ERROR_MESSAGES['setDCID']], // #6
-    ['-1', null, ERROR_MESSAGES['parse-noColon']], // #7
-    ['-1', null, ERROR_MESSAGES['parse-noLabel']], // #8
-=======
     ["-1", null, ERROR_MESSAGES.CUR_NODE_LENGTH], // #1
     ["-1", null, ERROR_MESSAGES.CUR_NODE_NS], // #2
     ["-1", null, ERROR_MESSAGES.ASSERT_NO_CUR], // #3
@@ -395,6 +385,5 @@
     ["-1", null, ERROR_MESSAGES.SET_DCID], // #6
     ["-1", null, ERROR_MESSAGES.PARSE_NO_COLON], // #7
     ["-1", null, ERROR_MESSAGES.PARSE_NO_LABEL], // #8
->>>>>>> 0dab43dc
   ]);
 });