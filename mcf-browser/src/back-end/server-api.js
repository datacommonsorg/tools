--- conflicted
+++ resolved
@@ -55,12 +55,7 @@
             return mcfParser.parseMcfStr(mcf);
           });
 
-<<<<<<< HEAD
-        if(tmcfOut['errMsgs'].length !== 0) {
-
-=======
         if (tmcfOut['errMsgs'].length !== 0) {
->>>>>>> f0ce9a10
           finalReturn['errMsgs'] =
             finalReturn['errMsgs'].concat({
               'file':tmcf.name,
