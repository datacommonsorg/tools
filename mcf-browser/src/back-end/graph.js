/**
 * Copyright 2020 Google LLC
 *
 * Licensed under the Apache License, Version 2.0 (the "License");
 * you may not use this file except in compliance with the License.
 * You may obtain a copy of the License at
 *
 *      http://www.apache.org/licenses/LICENSE-2.0
 *
 * Unless required by applicable law or agreed to in writing, software
 * distributed under the License is distributed on an "AS IS" BASIS,
 * WITHOUT WARRANTIES OR CONDITIONS OF ANY KIND, either express or implied.
 * See the License for the specific language governing permissions and
 * limitations under the License.
 */
/**
 * Module contains Node and Assertion classes which together create a local
 * version of the Data Commons Knowledge Graph.
 */

import {
  doesExistsInKG,
  getRemotePropertyLabels,
  getRemotePropertyValues,
  getValueFromValueObj,
} from './utils.js';

/** Class representation of a single Node in the KG. */
class Node {
  /**
   * The local id used in a parsed mcf file.
   * @type {string}
   */
  localId;

  /**
   * Whether triples from the remote Data Commons Knowledge Graph have already
   * been fetched.
   * @type {boolean}
   */

  alreadyFetched;

  /**
   * Whether the node exists in the Data Commons Knowledge Graph.
   * @type {boolean}
   */
  existsInKG;

  /**
   * Dcid of the node. Set only if a remote id is referred to in a local file or
   * pulled from the Data Commons Knowledge Graph.
   * @type {string}
   */

  dcid;
  /**
   * Array of Assertion objects representing the outgoing triples of the Node
   * object.
   * @type {Array<Assertion>}
   */
  assertions;
  /**
   * Array of Assertion objects representing the incoming triples of the Node
   * object.
   * @type {Array<Assertion>}
   */
  invAssertions;

  /**
   * Create a Node based on a given id.
   * @param {string} id The id of the node to create, including the namespace.
   */
  constructor(id) {
    this.localId = id.startsWith('l:') ? id : null;
    this.dcid = null;

    this.alreadyFetched = false;
    this.existsInKG = false;

    this.assertions = [];
    this.invAssertions = [];

    Node.nodeHash[id] = this;
  }

  /**
   * Returns a node with the given ID. All callers of this function expect a
   * Node object to be returned.If the node does not exist already, then it
   * should be created. If the created node with the requested id does not exist
   * in the local file or in the Data Commons Knowledge Graph, then the
   * front-end will demonstrate this to the user. 
   *
   * @param {string} id The id of the node to find, including the namespace.
   * @return {Node} The found node if it exists or is created.
   */
  static getNode(id) {
    const existing = Node.nodeHash[id];
    return existing ? existing : new Node(id);
  }

  /**
   * Indicates if a given object is an instance of Node class.
   * @param {Object} obj The object to check.
   * @return {boolean} True if the object is an instance of Node.
   */
  static isNode(obj) {
    return obj instanceof Node;
  }

  /**
   * Sets the dcid of Node object. Checks if a separate node based on the dcid
   * already exists. If remote node exists, then the remote node is absorbed by
   * current node via mergeNode() method.
   *
   * @param {string} dcid The dcid to be added to the Node object, should not
   *     include the dcid namespace.
   * @return {boolean} False if the node already has a different dcid, true
   *     otherwise.
   */
  setDCID(dcid) {
    if (this.dcid && this.dcid !== dcid) {
      return false;
    }

    const remote = Node.nodeHash['dcid:' + dcid];
    if (remote && remote !== this) {
      this.mergeNode(remote);
    }
    this.dcid = dcid;
    Node.nodeHash['dcid:' + dcid] = this;
    return true;
  }

  /**
   * Moves the assertions and inverse Assertions from the given param node to
   * the calling Node object by changing the src property for assertions and the
   * target property of the invAssertions.
   *
   * @param {Node} absorbedNode The node object whose triples should be copied.
   */
  mergeNode(absorbedNode) {
    if (this.localId === absorbedNode.localId) {
      return;
    }

    absorbedNode.assertions.forEach((assert) => {
      assert.src = this;
      this.assertions.push(assert);
    });

    absorbedNode.invAssertions.forEach((invAssert) => {
      invAssert.target = this;
      this.invAssertions.push(invAssert);
    });
  }

  /**
   * Sets the property existsInKG to true if the Node has triples in the DC KG.
   */
  async setExistsInKG() {
    if (!this.dcid || this.existsInKG) {
      return;
    }
    this.existsInKG = await doesExistsInKG(this.dcid);
  }

  /**
   * Creates Assertion objects from a list of property labels by calling the
   * helper function getRemotePropertyValues from utils.js to find the values
   * in Data Commons given the current node, a property label, and the direction
   * of the label.
   *
   * @param {Array<string>} propLabels List of property labels associated with
   *     the calling Node object in Data Commons.
   * @param {boolean} isInverse True if the list of labels are incoming labels,
   *     meaning the calling Node object is the target of the triple. False if
   *     the calling Node is the source of the triple.
   */
  async createAssertionsFromLabels(propLabels, isInverse) {
<<<<<<< HEAD
    if(!propLabels || propLabels.length === 0){
=======
    if (!propLabels || propLabels.length === 0){
>>>>>>> f0ce9a10
      return;
    }

    for (const label of propLabels) {
      await getRemotePropertyValues(this.dcid, label, isInverse)
          .then((valueList) => {
            if (!valueList) {
              throw new Error('No property values for dcid: ' + this.dcid +
                              ' label: ' + label);
            }

            valueList.forEach((valueObj) => {
              const val = getValueFromValueObj(valueObj);

              if (isInverse && !Node.isNode(val)) {
                throw new Error(
                    'Error creating assertion with non Node source');
              }

              const source = isInverse ? val : this;
              const target = isInverse ? this : val;

              // if val is a node and has already been fetched, then the
              // assertion would already be stored in both nodes
              if (!Node.isNode(val) || !val.alreadyFetched) {
                new Assertion(source, label, target, valueObj.provenanceId);
              }
            });
          });
    }
  }

  /**
   * Stores remote triples as assertions and inverse Assertions of the calling
   * Node object. Sets the alreadyFetched property to true if data is fetched.
   */
  async fetchRemoteData() {
    if (this.alreadyFetched || !this.dcid) {
      return;
    }

    await getRemotePropertyLabels(this.dcid).then(async (allLabels) => {
      await this.createAssertionsFromLabels(allLabels.outLabels,
          /* isInverse */ false);
      await this.createAssertionsFromLabels(allLabels.inLabels,
          /* isInverse */ true);
    });
    this.alreadyFetched = true;
  }

  /**
   * Returns the reference to the node that is displayed in browser. If the
   * node has a dcid, then the dcid will be displayed. If the node's local id
   * is different, then the local id is also displayed.
   * Ex: <dcid> [l:<localId>]
   * @return {string} The reference to the node to be displayed.
   */
  getRef() {
    const dcidRef = this.dcid ? this.dcid : '';
    let localRef = '';

    if (this.localId && !this.localId.includes('dcid')) {
      localRef = '[' + this.localId + ']';
    }
    return [dcidRef, localRef].join(' ').trim();
  }
}

Node.nodeHash = {}; // stores all created nodes

/** Class representation of a single Assertion or triple in the KG. */
class Assertion {
  /**
   * The source or subject of the triple.
   * @type {Node}
   */
  src;
  /**
   * The property label or predicate of the triple.
   * @type {string}
   */
  property;
  /**
   * The provenance of the triple.
   * @type {string}
   */
  provenance;
  /**
   * The target or object of the triple.
   * @type {string|Node}
   */
  target;

  /**
   * Create a triple, setting the source's assertion prop to be the new object.
   *
   * @param {Node} src The source or subject of the triple.
   * @param {string} property The property label of the triple.
   * @param {Node|string} target The predicate or target of the triple.
   * @param {string} provenance The provenance of the triple.
   */
  constructor(src, property, target, provenance) {
    this.src = src;
    this.property = property;
    this.provenance = provenance;
    this.target = target;

    src.assertions.push(this);

    if (target instanceof Object) {
      target.invAssertions.push(this);
    }
  }
}

export {Node, Assertion};<|MERGE_RESOLUTION|>--- conflicted
+++ resolved
@@ -178,11 +178,7 @@
    *     the calling Node is the source of the triple.
    */
   async createAssertionsFromLabels(propLabels, isInverse) {
-<<<<<<< HEAD
-    if(!propLabels || propLabels.length === 0){
-=======
     if (!propLabels || propLabels.length === 0){
->>>>>>> f0ce9a10
       return;
     }
 
