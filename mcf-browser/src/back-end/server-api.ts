--- conflicted
+++ resolved
@@ -27,62 +27,9 @@
  * @return {Object} An object containing the ids of the subject nodes and any
  *     parsing error message objects.
  */
-<<<<<<< HEAD
-async function readFileList(fileList: Blob[]) {
+async function readFileList(fileList: Blob[]) : Promise<Object> {
   // Get parsing errors and nodes
   const nodes = await getNodes(fileList);
-=======
-async function readFileList(fileList: Blob[]) : Promise<Object> {
-  // Clear previously stored files
-  clearFiles();
-
-  const finalReturn: ParseFileResponse = {'errMsgs': [], 'localNodes': []};
-
-  // Find TMCF file, if it exists
-  let tmcfFile = null;
-  for (const file of fileList) {
-    const fileName = (file as File).name;
-    const fileExt = fileName.split('.').pop();
-
-    if (fileExt === 'tmcf') {
-      if (tmcfFile) {
-        // If another TMCF file was found, throw an error
-        finalReturn['errMsgs'] = finalReturn['errMsgs'].concat([{
-          'file': (tmcfFile as File).name,
-          'errs': [
-            ['-1', '', ERROR_MESSAGES.MULTIPLE_TMCF],
-          ],
-        }]);
-      }
-
-      tmcfFile = file;
-    }
-  }
-
-  for (const file of fileList) {
-    const fileName = (file as File).name;
-    const fileExt = fileName.split('.').pop();
-
-    if (fileExt === 'mcf') {
-      const mcfOut = await ParseMcf.readFile(file);
-
-      if (mcfOut['errMsgs'].length !== 0) {
-        finalReturn['errMsgs'] = finalReturn['errMsgs'].concat([{
-          'file': fileName,
-          'errs': mcfOut['errMsgs'],
-        }]);
-      }
-
-      finalReturn['localNodes'] = mcfOut['localNodes'];
-    } else if (fileExt === 'csv') {
-      if (tmcfFile) {
-        const tmcfFileName = (tmcfFile as File).name;
-        const tmcfOut =
-        await ParseTmcf.generateMcf(tmcfFile, file).then((mcf) => {
-          const mcfParser = new ParseMcf(tmcfFileName + '&' + fileName);
-          return mcfParser.parseMcfStr(mcf as string);
-        });
->>>>>>> 837c0e7a
 
   // Get timeData
   const timeData: Series[] = getTimeData(nodes.datapoints);
@@ -99,20 +46,6 @@
 }
 
 /**
-<<<<<<< HEAD
- * Retreives a node specified by the id. If shouldCreateRemote is true, then
- * the dcid of the retreieved node will attempt to be set. The
- * shouldCreateRemote param is true when the user uses the search bar in the UI
- * so that a node is always found. The node properties will display as blank
- * and the node id will be colored red if the node does not exist in the KG.
- *
- * @param {String} id The id (including namespace) of the node to be retreived.
- * @param {boolean} shouldCreateRemote Indicates is the dcid of the retreieved
- *     node should be set to id.
- * @return {Node} The retreived node with the given id.
- */
-function retrieveNode(id: string, shouldCreateRemote: boolean) {
-=======
   * Retreives a node specified by the id. If shouldCreateRemote is true, then
   * the dcid of the retreieved node will attempt to be set. The
   * shouldCreateRemote param is true when the user uses the search bar in the UI
@@ -125,7 +58,6 @@
   * @return {Node} The retreived node with the given id.
   */
 function retrieveNode(id: string, shouldCreateRemote: boolean) : Node {
->>>>>>> 837c0e7a
   const retrieved = Node.getNode(id);
   if (shouldCreateRemote) {
     retrieved.setDCID(id.replace('dcid:', ''));
@@ -134,15 +66,6 @@
 }
 
 /**
-<<<<<<< HEAD
- * Determines if passed in object is a Node object by calling the static Node
- * class function.
- *
- * @param {Object} obj The object to determine if it is of Node type.
- * @return {boolean} True if obj is of Node type and false otherwise.
- */
-function isNodeObj(obj: Object) {
-=======
   * Determines if passed in object is a Node object by calling the static Node
   * class function.
   *
@@ -150,20 +73,10 @@
   * @return {boolean} True if obj is of Node type and false otherwise.
   */
 function isNodeObj(obj: Object) : boolean {
->>>>>>> 837c0e7a
   return Node.isNode(obj);
 }
 
 /**
-<<<<<<< HEAD
- * Returns the class that a node should be contained in based on how it is
- * resolved locally and remotely.
- *
- * @param {Node} target The node object whose element color needs to be found.
- * @return {String} The appropriate css class for the node.
- */
-async function getElemClass(target: Node) {
-=======
   * Returns the class that a node should be contained in based on how it is
   * resolved locally and remotely.
   *
@@ -171,7 +84,6 @@
   * @return {String} The appropriate css class for the node.
   */
 async function getElemClass(target: Node) : Promise<string | null> {
->>>>>>> 837c0e7a
   if (!target) {
     return null;
   }
