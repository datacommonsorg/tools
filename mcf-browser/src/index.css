--- conflicted
+++ resolved
@@ -254,7 +254,6 @@
     monospace;
 }
 
-<<<<<<< HEAD
 /* Styling for TimeGraph component */
 .graph {
   padding: 20px;
@@ -279,8 +278,6 @@
   border-radius: 5px;
 }
 
-=======
->>>>>>> 837c0e7a
 .page-bar {
   display: flex;
   flex-flow: row;
@@ -303,10 +300,6 @@
   border-radius: 10px;
   height: 50px;
   padding: 5px 20px;
-<<<<<<< HEAD
-  /* width: 50px; */
-=======
->>>>>>> 837c0e7a
   display: flex;
   align-items: center;
   justify-content: center;
@@ -318,7 +311,6 @@
 
 .curr-page-box {
   border: solid 1px #AFAFAF;
-<<<<<<< HEAD
 }
 
 /* Styling for facets */
@@ -370,6 +362,4 @@
 #location-buttons {
   display: flex;
   justify-content: right;
-=======
->>>>>>> 837c0e7a
 }