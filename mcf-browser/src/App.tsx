--- conflicted
+++ resolved
@@ -218,23 +218,11 @@
     this.setState({loading: true});
 
     API.readFileList(fileList).then((res) => {
-<<<<<<< HEAD
-      this.setState(
-          (prevState) => ({
-            parsingErrs: prevState['parsingErrs'].concat(res['errMsgs']),
-            subjNodes: res['localNodes'],
-            timeData: res['timeData'],
-            loading: false,
-          }),
-          () => this.handleHashChange(),
-      );
-=======
       this.setState(() => ({
         parsingErrs: res['errMsgs'],
         subjNodes: res['localNodes'],
         loading: false,
       }), () => this.handleHashChange());
->>>>>>> 0dab43dc
     });
   }
 
