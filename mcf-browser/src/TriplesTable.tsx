--- conflicted
+++ resolved
@@ -85,17 +85,6 @@
     }
   }
   /**
-<<<<<<< HEAD
-   * Returns an html element containing the styled source if the triple is
-   * inverse and the styled target otherwise.
-   * @param {Node|string} target The source of an inverse assertion or the
-   * target of a direct assertion.
-   * @return {HtmlElement} A single cell of an html row representing a triple.
-   *     Either the source or target of the triple depending if the triple is
-   *     inverse or not.
-   */
-  async getTargetCell(target: Node | string) {
-=======
   * Returns an html element containing the styled source if the triple is
   * inverse and the styled target otherwise.
   * @param {Node|string} target The source of an inverse assertion or the target
@@ -105,7 +94,6 @@
   *     triple is inverse or not.
   */
   async getTargetCell(target: Node | string) : Promise<JSX.Element> {
->>>>>>> 837c0e7a
     if (API.isNodeObj(target)) {
       const elemClass: utils.ColorIndex = (await API.getElemClass(
         target as Node,
@@ -114,19 +102,10 @@
       return (
         <div>
           <span title={utils.colorLegend[elemClass]}>
-<<<<<<< HEAD
-            <p
-              className={'clickable ' + elemClass}
-              onClick={() =>
-                this.props.goToId(nodeTarget.localId || nodeTarget.dcid)
-              }
-            >
-=======
             <p className ={'clickable ' + elemClass} onClick ={() =>
               this.props.onNodeClick(
                   (nodeTarget.localId || nodeTarget.dcid) as string,
               )}>
->>>>>>> 837c0e7a
               {nodeTarget.getRef()}
             </p>
           </span>
@@ -137,32 +116,6 @@
   }
 
   /**
-<<<<<<< HEAD
-   * Returns an html element containing the styled provenance of the triple. The
-   * provenance if of one of the following formats:
-   *     dc/<dcid>
-   *     <local mcf file>
-   *     <local tmcf file>&<local csv file>
-   *     https://<mcf file path>
-   *     https://<tmcf path>&https://<csv path>
-   *
-   * @param {string} prov The provenance of the triple.
-   * @return {HtmlElement} A single cell of an html row representing a triple.
-   *     Either the source or target of the triple depending if the triple is
-   *     inverse or not.
-   */
-  getProvenanceCell(prov: string) {
-    if (prov.startsWith('dc/')) {
-      // data commons provenance id
-      return (
-        <p
-          className="clickable dc-provenance"
-          onClick={() => this.props.goToId(prov)}
-        >
-          {prov}
-        </p>
-      );
-=======
   * Returns an html element containing the styled provenance of the triple. The
   * provenance if of one of the following formats:
   *     dc/<dcid>
@@ -181,7 +134,6 @@
       // data commons provenance id
       return (<p className='clickable dc-provenance'onClick={() =>
         this.props.onNodeClick(prov)}>{prov}</p>);
->>>>>>> 837c0e7a
     }
 
     if (!prov.startsWith('https')) {
@@ -221,15 +173,6 @@
   }
 
   /**
-<<<<<<< HEAD
-   * Converts a list of Assertion objects to an array of HTML row elements that
-   * is displyed in the TriplesTable.
-   *
-   * @return {Array<HtmlElement>} The array of HTML row elements representing
-   *     each triple.
-   */
-  async getTripleRows() {
-=======
   * Converts a list of Assertion objects to an array of HTML row elements that
   * is displyed in the TriplesTable.
   *
@@ -237,7 +180,6 @@
   *     each triple.
   */
   async getTripleRows() : Promise<JSX.Element[]> {
->>>>>>> 837c0e7a
     const tripleRows = [];
     let index = 0; // used to create a unique key for each row element
 
