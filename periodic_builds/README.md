# Periodic Builds

This folder contains code for a Google Cloud Build job that builds the
configurations listed in `builds.txt`.

It is meant to be used for periodic builds of all Data Commons repositories so
that errors can be caught early. The scheduling of this job is handled by Google
Cloud Scheduler and therefore is outside the scope of this script.

## Overview of the Job

[`cloudbuild.allrepos.yaml`](cloudbuild.allrepos.yaml) is
the entry point of the Cloud Build job. It includes two steps;
1. `build_all_repos.sh`: In an image where `gcloud` is installed, read
   `builds.txt`, clones repositories, and submits Cloud Build jobs with the
   configuration specificied in `builds.txt` (see below for syntax). Build logs
   are streamed to a file `<cloudbuild_yaml_name>.out` and moved to
   `$SUCCESS_FOLDER` or `$FAILED_FOLDER` as defined in
   `cloudbuild.allrepos.yaml` based on whether the launched build was successful
   or not.
2. `notify_results.sh`: In a golang image, failed output files are read from
   `$FAILED_FOLDER` and emails are sent using `main.go`.

## Specifying Builds in `builds.txt`

`builds.txt` is a text file, where each line is the path to a cloudbuild
configuration file (`cloudbuild.yaml`) that will be run as part of this job.

Each path should be in the form:

```
<dc_repo_name>/path/to/cloudbuild.yaml
```

where `<dc_repo_name>` is the name of the repository under the `datacommonsorg`
GitHub account where the build file can be found.

To add a new build to the periodic builds suite, add a line `builds.txt`
according to the syntax above. For example, if we wanted to add a build called
`cloudbuild.goldens.yaml` in the path `build/ci` in a `datacommonsorg`
repository named `myshinyrepo`, you would add the following line to `builds.txt`:

```
myshinyrepo/build/ci/cloudbuild.goldens.yaml
```

## Launching this Build Manually

This build can be launched manually if you have `gcloud` installed. Note that
you should set your project to `datcom-ci` (or another cloud project with the
necessary requisities installed, such as the secrets used my `main.go`)

Then, make sure you are at the base of the tools repository and run;
```
gcloud builds submit --config periodic_builds/cloudbuild.allrepos.yaml .
```

## Design Choices

[Google Cloud Documentation](https://cloud.google.com/build/docs/running-builds/start-build-command-line-api#api)
outlines the process of using the CLI or API to programmatically launch Cloud
Build jobs.

Using the API requires that the source code is already within the Google Cloud
environment (either Cloud Storage or Cloud Source Repository).

The CLI command `gcloud builds submit` automatically compresses the source code
in a `tar` archive, uploads it to Google Cloud Storage, and then uses the API
to launch a Cloud Build Job.

Since the CLI abstracts away the details of compressing the source code and
interacting with Google Cloud Storage, this folder is programmed in `bash`
instead of using a programming language with the API and one of the client
libraries.

<<<<<<< HEAD
## Debugging Resources

All resources live in the `datcom-ci` project.

Google Cloud Scheduler job `build-all-repos` triggers every morning at 6am PST.
- [Cloud Scheduler Dashboard](https://pantheon.corp.google.com/cloudscheduler?referrer=search&mods=-monitoring_api_staging&project=datcom-ci)
- [`build-all-repos` schedule logs](https://pantheon.corp.google.com/logs/query;query=resource.type%3D%22cloud_scheduler_job%22%20AND%20resource.labels.job_id%3D%22build-all-repos%22%20AND%20resource.labels.location%3D%22us-central1%22;timeRange=P7D;cursorTimestamp=2022-08-08T13:00:00.220726227Z?mods=-monitoring_api_staging&project=datcom-ci)

Google Cloud PubSub Topic `trigger-periodic-build` receives the message from
Cloud Scheduler.
- [Cloud PubSub Dashboard](https://pantheon.corp.google.com/cloudpubsub/topic/list?mods=-monitoring_api_staging&project=datcom-ci)
- [Cloud PubSub `trigger-periodic-build` page](https://pantheon.corp.google.com/cloudpubsub/topic/detail/trigger-periodic-build?mods=-monitoring_api_staging&project=datcom-ci)

Google Cloud Build trigger `periodic-build-all-repos` subscribes to
`trigger-periodic-build` topic and launches a job when messages are sent to it.
- [Cloud Build Dashboard](https://pantheon.corp.google.com/cloud-build/triggers?mods=-monitoring_api_staging&project=datcom-ci)
- [`trigger-periodic-build` build history](https://pantheon.corp.google.com/cloud-build/builds;region=global?query=trigger_id%3D%22e966047b-5226-4a84-aa5e-23e9387c8265%22&mods=-monitoring_api_staging&project=datcom-ci) will show periodic builds that ran.
- To see jobs launched by the periodic build job, you'll need to look at [Cloud Build History](https://pantheon.corp.google.com/cloud-build/builds?mods=-monitoring_api_staging&project=datcom-ci&pageState=(%22builds%22:(%22f%22:%22%255B%255D%22))). Jobs launched by periodic builds are unique in that they 1) have a source of "Google Cloud Storage" 2) they are launched close to 6am, and 3) they don't have a ref/commit/trigger name associated with them.

Google Cloud Storage (GCS) is where the builds read the code from. All code is in the
bucket `datcom-ci_cloudbuild`
- [`datcom-ci_cloudbuild` bucket browser](https://pantheon.corp.google.com/storage/browser/datcom-ci_cloudbuild;tab=objects?forceOnBucketsSortingFiltering=false&mods=-monitoring_api_staging&project=datcom-ci&prefix=&forceOnObjectsSortingFiltering=false)
- To get the exact source an individual build ran on, go to the build logs of that individiual build and click the "source" link. You can download the tar archive from GCS and look around/run tests to understand failures.
  - If there are files/folders missing from this archive that are otherwise on
	GitHub, check if those paths are in `.gitignore`. The `gcloud` CLI used to
	launch individual jobs has a default ignore behavior where paths in
	`.gitignore` are not uploaded to GCS. This might cause a discrepancy between
	build results for periodic builds and builds that use `git clone`.
=======
## Debugging Pointers

If periodic builds are failing but you are unable to reproduce the issue, you
can get the exact code that the build used. This code will be stored in Google
Cloud Storage. The link to the tar archive will be in the Cloud Build logs
page in the upper-right. You can download this archive, decompress it, and run
commands in it to debug the issue.

- One gotcha for the zipping of these files is that the `gcloud` CLI has default
  ignore behavior. See `gcloud topic gcloudignore`. TL;DR is that any
  files required for the build to pass should not be in `.gitignore`. If files
  are `.gitignore`'d but exists in the repo nevertheless, periodic builds will
  fail but automated CI/CD pipelines that pull from GitHub won't.
>>>>>>> c95039dc

## Manual Steps

To get this to work automatically, Cloud Scheduler can be used to trigger a
Cloud Build trigger at a regular schedule; for example, we want to do every day
at 6am PST.

Code to create this Cloud Scheduler job is in `create_cloud_scheduler.sh`. Note
that you must create a Cloud Build Trigger that will run on the PubSub topic
`trigger-periodic-build` for this to work.<|MERGE_RESOLUTION|>--- conflicted
+++ resolved
@@ -73,7 +73,6 @@
 instead of using a programming language with the API and one of the client
 libraries.
 
-<<<<<<< HEAD
 ## Debugging Resources
 
 All resources live in the `datcom-ci` project.
@@ -102,21 +101,6 @@
 	launch individual jobs has a default ignore behavior where paths in
 	`.gitignore` are not uploaded to GCS. This might cause a discrepancy between
 	build results for periodic builds and builds that use `git clone`.
-=======
-## Debugging Pointers
-
-If periodic builds are failing but you are unable to reproduce the issue, you
-can get the exact code that the build used. This code will be stored in Google
-Cloud Storage. The link to the tar archive will be in the Cloud Build logs
-page in the upper-right. You can download this archive, decompress it, and run
-commands in it to debug the issue.
-
-- One gotcha for the zipping of these files is that the `gcloud` CLI has default
-  ignore behavior. See `gcloud topic gcloudignore`. TL;DR is that any
-  files required for the build to pass should not be in `.gitignore`. If files
-  are `.gitignore`'d but exists in the repo nevertheless, periodic builds will
-  fail but automated CI/CD pipelines that pull from GitHub won't.
->>>>>>> c95039dc
 
 ## Manual Steps
 
