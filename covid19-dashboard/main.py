--- conflicted
+++ resolved
@@ -12,12 +12,6 @@
 # See the License for the specific language governing permissions and
 # limitations under the License.
 from collections import defaultdict
-
-<<<<<<< HEAD
-from collections import defaultdict
-
-=======
->>>>>>> b85b7c5f
 from flask import Flask, send_from_directory, make_response, jsonify
 import os
 from flask_caching import Cache
@@ -49,13 +43,8 @@
         return send_from_directory(app.static_folder, 'index.html')
 
 
-<<<<<<< HEAD
 @app.route("/api/places")
 @cache.cached(timeout=864000)
-=======
-@cache.cached(timeout=864000)
-@app.route("/api/places")
->>>>>>> b85b7c5f
 def get_places():
     """Returns a dictionary of dcid->(name, type)
     where name is the name of the region and type is the type of region."""
@@ -65,9 +54,6 @@
                                   post=True,
                                   compress=False,
                                   api_key=API_KEY)
-<<<<<<< HEAD
-    
-
     counties: dict = {county['dcid']: (county['name'], 'County') for county in response['NYT_COVID19_County']['out']}
     states: dict = {state['dcid']: (state['name'], 'State') for state in response['NYT_COVID19_State']['out']}
     combined =  {**counties, **states}
@@ -76,42 +62,22 @@
 
 @app.route("/api/total-cases")
 @cache.cached(timeout=3600)
-=======
-
-    counties: dict = {county['dcid']: (county['name'], 'County') for county in response['NYT_COVID19_County']['out']}
-    states: dict = {state['dcid']: (state['name'], 'State') for state in response['NYT_COVID19_State']['out']}
-    return {**counties, **states}
-
-
-@cache.cached(timeout=3600)
-@app.route("/api/total-cases")
->>>>>>> b85b7c5f
 def get_total_cases():
     """Returns the total Cumulative Cases of each region per day. day->dcid->cases"""
     dcids: list = list(get_places().keys())
     return get_stats_by_date(dcids, 'NYTCovid19CumulativeCases')
 
 
-<<<<<<< HEAD
 @app.route("/api/total-deaths")
 @cache.cached(timeout=3600)
-=======
-@cache.cached(timeout=3600)
-@app.route("/api/total-deaths")
->>>>>>> b85b7c5f
 def get_total_deaths():
     """Returns the total Cumulative Deaths of each region. day->dcid->deaths"""
     dcids: list = list(get_places().keys())
     return get_stats_by_date(dcids, 'NYTCovid19CumulativeDeaths')
 
 
-<<<<<<< HEAD
 @app.route("/api/population")
 @cache.cached(timeout=864000)
-=======
-@cache.cached(timeout=864000)
-@app.route("/api/population")
->>>>>>> b85b7c5f
 def get_population():
     """Returns the total population of each region. dcid->population"""
     dcids: list = list(get_places().keys())
@@ -121,13 +87,8 @@
                                   api_key=API_KEY)
     output: defaultdict = defaultdict(int)
     for dcid in response:
-<<<<<<< HEAD
         # Some dcids return None if there is no data, so we have to make sure there is data first.
         if not response[dcid]:
-=======
-        if not response[dcid]:
-            # Some dcids return None if there is no data, so we have to make sure there is data first.
->>>>>>> b85b7c5f
             continue
         if "data" not in response[dcid]:
             continue
