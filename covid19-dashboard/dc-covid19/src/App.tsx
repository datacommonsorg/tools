/**
 Copyright 2020 Google LLC

 Licensed under the Apache License, Version 2.0 (the "License");
 you may not use this file except in compliance with the License.
 You may obtain a copy of the License at

 https://www.apache.org/licenses/LICENSE-2.0

 Unless required by applicable law or agreed to in writing, software
 distributed under the License is distributed on an "AS IS" BASIS,
 WITHOUT WARRANTIES OR CONDITIONS OF ANY KIND, either express or implied.
 See the License for the specific language governing permissions and
 limitations under the License.
 */

import React from 'react';
import OptionPanel from './OptionPanel'
import PanelInfo from './ContentFile.json'
import Configuration from './Configuration.json'
import {getRealISODatesFromArrayOfDeltaDays} from "./Utils";
import SideNav from "./SideNav";
import Row from "./Row";
<<<<<<< HEAD

type State = {
    data: {}[], // [cases, deaths, population, names]
=======
import PanelInfo from './PanelInfo.json'
import Configuration from './Configuration.json'
import {getRealISODatesFromArrayOfDeltaDays} from "./Utils";

type stateType = {
    data: any, // [cases, deaths, population, names]
>>>>>>> 3ddbe1ea
    selectedRegion: string, // current region selected
    selectedShowTopN: number, // default number of top counties/states to show
    datePicked: string, // current date selected, latest is always default
    availableRegions: {}, // region -> geoId
    datesToPick: string[], // available dates to pick from, example: today, 1 week ago, 1 month ago
<<<<<<< HEAD
}

class App extends React.Component <{}, State> {
=======
    availableShowTopN: number[], // available numbers to view, example: Top 10, Top 20, Top 30
}

class App extends React.Component <{}, stateType> {
>>>>>>> 3ddbe1ea

    state = {
        data: [{}, {}, {}, {}],
        selectedRegion: Configuration.DEFAULT_REGION,
        selectedShowTopN: Configuration.DEFAULT_SHOWTOPN,
        datePicked: Configuration.DEFAULT_DATE,
        availableRegions: Configuration.REGIONS,
<<<<<<< HEAD
        datesToPick: []
=======
        datesToPick: [],
        availableShowTopN: Configuration.SHOWTOPN,
>>>>>>> 3ddbe1ea
    }

    refs_: any = {}

    componentDidMount() {
        this.refs_ = this.generateRowReferences()
        const requests = this.fetchData()

        Promise.all(requests).then(responses => {
            responses.forEach((response, index) => {
                response.json().then( json => {
                    // Keep the data stored in the same position, that is: [cases, deaths, population, names]
                    // Make a deep copy of the data stored in this.state.data, and then store the json at the index
                    const currentData = this.state.data.map(val => val)
                    currentData[index] = json
                    this.setState({data: currentData})

                    // index 0 contains the 'total-cases' object, which has the dates as keys
                    if (index === 0) {
                        // Get an array of all the dates in the data.
                        const allDates = Object.keys(json)
                        const latestDate = allDates[allDates.length - 1]
                        // Get the deltaDates from the Configuration file.
                        const datesToPick = getRealISODatesFromArrayOfDeltaDays(latestDate, Configuration.DATES)
                        this.setState({datesToPick: datesToPick})
<<<<<<< HEAD
=======
                        console.log(datesToPick)
>>>>>>> 3ddbe1ea
                        // The default date is always the latest date available in the dataset,
                        // which happens to be the last date in the array
                        this.setState({datePicked: datesToPick[datesToPick.length - 1]})
                    }
                })
            })
        })
    }

    /**
     * Creates a reference for each row which allows easy access from the SideNav.
     */
    generateRowReferences = () => {
<<<<<<< HEAD
        let refs_ = {}
=======
        const refs_ = {}
>>>>>>> 3ddbe1ea
        Object.keys(PanelInfo).forEach(key => refs_[key] = React.createRef<HTMLDivElement>())
        return refs_
    }

    /**
     * In charge of scrolling to a specific reference in the page.
     * @param event
     */
    handleScrollOnRef = (event) => {
        const ref_ = this.refs_[event.target.id]
        if (ref_.current) {
            ref_.current.scrollIntoView({
                behavior: "smooth",
                block: "nearest"
            })
        }
    }

    /**
     * In charge of changing the state when the region, date or showTopN are updated.
     * @param key
     * @param value
     */
    handleSelectUpdate = (key: string, value) =>{
        switch(key){
            case 'selectedRegion':
                this.setState({selectedRegion: value})
                break;
            case 'selectedDate':
                this.setState({datePicked: value})
                break;
            case 'selectedShowTopN':
                this.setState({selectedShowTopN: value})
                break;
        }
    }

    /**
     * Request the data from the server, and store the Promises in that order.
     * The order is important [cases, deaths, population, places].
     */
    fetchData = () => {
        const url: string = `/api/`
        const apis = [
            url + 'total-cases',
            url + 'total-deaths',
            url + 'population',
            url + 'places'
        ];
<<<<<<< HEAD
=======

>>>>>>> 3ddbe1ea
        // Map every url to the promise of the fetch
        return apis.map(api => fetch(api));
    }
    
    render() {
        const rows = Object.keys(PanelInfo).map(panelId => <Row data={this.state.data}
                                                                panelId={panelId}
<<<<<<< HEAD
                                                                datePicked={this.state.datePicked}
=======
                                                                ISOSelectedDate={this.state.datePicked}
>>>>>>> 3ddbe1ea
                                                                region={this.state.selectedRegion}
                                                                ref_={this.refs_[panelId]}
                                                                selectedShowTopN={this.state.selectedShowTopN}/>)

        return (
            <div className={"container"}>
                <SideNav handleScrollOnRef={this.handleScrollOnRef}/>
                <div className={"main-content"}>
                    <h1 className={"main-title"}>
                        {Configuration.TITLE + ' '}
                        <span style={{color: "#990001"}}>{Configuration.SUBTITLE}</span>
                    </h1>
                    <OptionPanel handleSelectUpdate={this.handleSelectUpdate}
<<<<<<< HEAD
=======
                                 availableShowTopN={this.state.availableShowTopN}
>>>>>>> 3ddbe1ea
                                 defaultShowTopN={this.state.selectedShowTopN}
                                 datesToPick={this.state.datesToPick}
                                 defaultDate={this.state.datePicked}
                                 availableRegions={this.state.availableRegions}
                                 defaultRegion={this.state.selectedRegion}/>
                        {rows}
                </div>
                <h5 className={"footer"}>{Configuration.FOOTER}</h5>
            </div>
        )
    }
}

export default App;<|MERGE_RESOLUTION|>--- conflicted
+++ resolved
@@ -21,33 +21,17 @@
 import {getRealISODatesFromArrayOfDeltaDays} from "./Utils";
 import SideNav from "./SideNav";
 import Row from "./Row";
-<<<<<<< HEAD
 
 type State = {
     data: {}[], // [cases, deaths, population, names]
-=======
-import PanelInfo from './PanelInfo.json'
-import Configuration from './Configuration.json'
-import {getRealISODatesFromArrayOfDeltaDays} from "./Utils";
-
-type stateType = {
-    data: any, // [cases, deaths, population, names]
->>>>>>> 3ddbe1ea
     selectedRegion: string, // current region selected
     selectedShowTopN: number, // default number of top counties/states to show
     datePicked: string, // current date selected, latest is always default
     availableRegions: {}, // region -> geoId
     datesToPick: string[], // available dates to pick from, example: today, 1 week ago, 1 month ago
-<<<<<<< HEAD
 }
 
 class App extends React.Component <{}, State> {
-=======
-    availableShowTopN: number[], // available numbers to view, example: Top 10, Top 20, Top 30
-}
-
-class App extends React.Component <{}, stateType> {
->>>>>>> 3ddbe1ea
 
     state = {
         data: [{}, {}, {}, {}],
@@ -55,12 +39,7 @@
         selectedShowTopN: Configuration.DEFAULT_SHOWTOPN,
         datePicked: Configuration.DEFAULT_DATE,
         availableRegions: Configuration.REGIONS,
-<<<<<<< HEAD
         datesToPick: []
-=======
-        datesToPick: [],
-        availableShowTopN: Configuration.SHOWTOPN,
->>>>>>> 3ddbe1ea
     }
 
     refs_: any = {}
@@ -86,10 +65,6 @@
                         // Get the deltaDates from the Configuration file.
                         const datesToPick = getRealISODatesFromArrayOfDeltaDays(latestDate, Configuration.DATES)
                         this.setState({datesToPick: datesToPick})
-<<<<<<< HEAD
-=======
-                        console.log(datesToPick)
->>>>>>> 3ddbe1ea
                         // The default date is always the latest date available in the dataset,
                         // which happens to be the last date in the array
                         this.setState({datePicked: datesToPick[datesToPick.length - 1]})
@@ -103,11 +78,7 @@
      * Creates a reference for each row which allows easy access from the SideNav.
      */
     generateRowReferences = () => {
-<<<<<<< HEAD
         let refs_ = {}
-=======
-        const refs_ = {}
->>>>>>> 3ddbe1ea
         Object.keys(PanelInfo).forEach(key => refs_[key] = React.createRef<HTMLDivElement>())
         return refs_
     }
@@ -150,17 +121,13 @@
      * The order is important [cases, deaths, population, places].
      */
     fetchData = () => {
-        const url: string = `/api/`
+        const url: string = `http://localhost:80/api/`
         const apis = [
             url + 'total-cases',
             url + 'total-deaths',
             url + 'population',
             url + 'places'
         ];
-<<<<<<< HEAD
-=======
-
->>>>>>> 3ddbe1ea
         // Map every url to the promise of the fetch
         return apis.map(api => fetch(api));
     }
@@ -168,11 +135,7 @@
     render() {
         const rows = Object.keys(PanelInfo).map(panelId => <Row data={this.state.data}
                                                                 panelId={panelId}
-<<<<<<< HEAD
                                                                 datePicked={this.state.datePicked}
-=======
-                                                                ISOSelectedDate={this.state.datePicked}
->>>>>>> 3ddbe1ea
                                                                 region={this.state.selectedRegion}
                                                                 ref_={this.refs_[panelId]}
                                                                 selectedShowTopN={this.state.selectedShowTopN}/>)
@@ -186,10 +149,6 @@
                         <span style={{color: "#990001"}}>{Configuration.SUBTITLE}</span>
                     </h1>
                     <OptionPanel handleSelectUpdate={this.handleSelectUpdate}
-<<<<<<< HEAD
-=======
-                                 availableShowTopN={this.state.availableShowTopN}
->>>>>>> 3ddbe1ea
                                  defaultShowTopN={this.state.selectedShowTopN}
                                  datesToPick={this.state.datesToPick}
                                  defaultDate={this.state.datePicked}
