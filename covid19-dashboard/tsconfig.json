--- conflicted
+++ resolved
@@ -1,31 +1,25 @@
 {
-  "extends": "./node_modules/gts/tsconfig-google.json",
   "compilerOptions": {
-<<<<<<< HEAD
+    "target": "es5",
     "lib": [
-      "es2020",
-      "dom"
+      "dom",
+      "dom.iterable",
+      "esnext"
     ],
-    "rootDir": ".",
-    "outDir": "build",
     "allowJs": true,
     "skipLibCheck": true,
     "esModuleInterop": true,
     "allowSyntheticDefaultImports": true,
+    "strict": true,
+    "forceConsistentCasingInFileNames": true,
     "module": "esnext",
     "moduleResolution": "node",
     "resolveJsonModule": true,
     "isolatedModules": true,
     "noEmit": true,
     "jsx": "react"
-=======
-    "lib": ["dom"],
-    "rootDir": ".",
-    "outDir": "build"
->>>>>>> 0a0e7040
   },
   "include": [
-    "src/**/*.ts",
-    "test/**/*.ts"
+    "src"
   ]
 }